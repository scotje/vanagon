--- conflicted
+++ resolved
@@ -93,12 +93,7 @@
       # @param fuzz [String, Integer] levels of context miss to ignore in applying patch
       # @param after [String] the location in the makefile where the patch command should be run
       def apply_patch(patch, destination: @component.dirname, strip: 1, fuzz: 0, after: 'unpack')
-<<<<<<< HEAD
-        raise Vanagon::Error, "We can only apply patches after the source is unpacked or after installation" unless ['unpack', 'install'].include?(after)
-        @component.patches << OpenStruct.new('path' => patch, 'strip' => strip.to_s, 'fuzz' => fuzz.to_s, 'destination' => destination, 'after' => after)
-=======
         @component.patches << Vanagon::Patch.new(patch, strip, fuzz, after, destination)
->>>>>>> d53d2b85
       end
 
       # Loads and parses json from a file. Will treat the keys in the
