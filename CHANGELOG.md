--- conflicted
+++ resolved
@@ -5,15 +5,14 @@
 This changelog adheres to [Keep a CHANGELOG](http://keepachangelog.com/).
 
 ## [Unreleased]
-<<<<<<< HEAD
+### Added
+- (VANAGON-129) Added support for passing a version to `requires` in components
+  and projects. Updated `get_requires` to handle the versions, and pass them to
+  the rpm and deb packages.
+
 ### Fixed
 - (maint) Fix bugs in pick_engine
-=======
-### Added
-- (VANAGON-129) Added support for passing a version to `requires` in components
-  and projects. Updated `get_requires` to handle the versions, and pass them to 
-  the rpm and deb packages. 
->>>>>>> 617d2117
+
 
 ## [0.18.1] - released 2020-12-09
 ### Fixed
@@ -34,8 +33,8 @@
 - (PA-3497) Build arm64 debian packages for aarch64
 
 ### Changed
-- (VANAGON-79) Use VanagonLogger class for  output instead of puts, warn, and 
-  and stderr. 
+- (VANAGON-79) Use VanagonLogger class for  output instead of puts, warn, and
+  and stderr.
 
 ### Fixed
 - (maint) Pristine config files are no longer kept if there are no differences
