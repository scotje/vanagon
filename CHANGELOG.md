# Change Log
All notable changes to this project will be documented in this file.
This project adheres to [Semantic Versioning](http://semver.org/).

This changelog adheres to [Keep a CHANGELOG](http://keepachangelog.com/).

## [Unreleased]

<<<<<<< HEAD
## [0.10.1] - released on 2017-02-22
### Fixed
- Fix a bug in the handling of component environment variables

## [0.10.0] - released on 2017-02-21
### Added
- Initial support to the Makefile to enable metrics collection during a build
- Allow user to specify the directory on the build host to place sources and
  perform build tasks to allow for faster iteration

### Changed
- Overhaul of how vanagon handles environment variables. Vanagon now has an
  environment class that allows users to scope environment variables to be
  project specific, platform specific, or component specific
- Allow `dist` tag used in naming rpm packages to be specified
=======
## [0.9.3] - released on 2017-03-01
### Added
- Allow user to specify the directory on the build host to place sources and
  perform build tasks to allow for faster iteration.
- Add support for linking directories during the install step. Prior to this,
  if you did an `ln -s sourcedir targetdir` file list autogeneration would fail
  since we were following symlinks. We now do not follow symlinks when
  generating the file lists.
- Add support for setting `owner`, `group` and `mode` for configfiles. This
  functionality already existed for `install_file` but was missing for
  `install_configfile`.
- Allow `dist` tag used in naming rpm packages to be specified.
>>>>>>> 65e3f6ed

## [0.9.2] - released on 2017-01-31
### Added
- Experimental `render` command added to aid in rapid Makefile iteration and testing 

### Deprecated
- is_osx? method deprecated in favor of is_macos? ([VANAGON-28](https://tickets/puppetlabs.com/browse/VANAGON-28))

### Changed
- Updated to Rubocop 0.47.x
- MAINTAINERS file updated with current project maintainers

## [0.9.1] - released on 2017-01-09
This is a bug-fix release to replace the yanked 0.9.0 release.

### Fixed
- The DSL code underneath the Component source checksums was refactored in
  0.9.0. Tests passed, but the code was broken. Upon triage we discovered
  that those code paths were never well tested to begin with, which is how
  the bug was missed. The DSL code paths in question have been improved,
  and the bug has been corrected.
- We sanitize the `ENV` hash further while testing token support in the
  vmpooler engine.

## [0.9.0] - released on 2017-01-06; yanked on 2017-01-06
### Added
- Support for reading vmpooler tokens from a 
  [vmfloaty](https://github.com/briancain/vmfloaty) config file.
  The new order of precedence for defining vmpooler tokens is:
    - `VMPOOLER_TOKEN` environment variable
    - Reading it from the file `~/.vmpooler-token`
    - Reading it from the file `~/.vmfloaty.yml`
- A Rakefile to help ease common development tasks, like running spec tests, code coverage,
  and Rubocop. `bundle exec rake -T` away!
- Added `--only-build` flag, allowing developers to build a subset of components 
  from a Vanagon project.

### Changed
- RPMs built with Vanagon now depend on `/bin/mkdir` and `/bin/touch`. 
  RPM `pre-` and `post-` scripts use those commands, but the packages did not
  express that dependency. This resolves a problem reported by Mike Schmidt
  in [CPR-393](https://tickets.puppetlabs.com/browse/CPR-393).
- Git sources now support repositories in a detached HEAD state, so pre-staged
  and shallow-cloned repositories on disk are valid sources for individual components.
- Local sources now support recursive local directories (expressed as `file://` URIs)
  as valid sources for individual component.

### Fixed
- Any spec tests that used `/tmp` as a hardcoded temporary directory location
  now use `Dir.mktmpdir` instead. Safety first!

## [0.8.2] - 2016-09-29
### Changed
- Fixed bug to make md5 the default checksum type for component add_source()

## [0.8.1] - 2016-09-28
### Changed
- Enable brp strip scripts for stripping binaries on Cisco RPM platforms
- MAINTAINERS file updated with current project maintainers
- Vanagon now supports sha256sum and sha512sum checksum validation in its DSL

## [0.8.0] - 2016-08-11
### Changed
- Git component source handling has been offloaded to an external library (`ruby-git`).
- Git functionality now supports virtually all variants of acceptable Git URIs (including the all-too-common Triplet format of `<user>@<host>:<repo>.git`).
- HTTP component sources now follow URL redirects.
- Component sources support many more archive types, with support for bzip2, xz, rar, etc.
- Vanagon now uses a clear heuristic to determine what sort of operation to perform for Component sources:
  1. Git
  2. HTTP/HTTPS
  3. Local filesystem
  4. Give up
- More status messages and error messages. Vanagon still exits with a stack dump if operations don't succeed but at least now the output is slightly more meaningful.
- Reverted the change to default output directories for el and deb to pre 0.7.0
  defaults.

## [0.7.1] - 2016-08-01
### Changed
- MSI names will output as NAME-VERSION-ARCH.MSI

## [0.7.0] - 2016-07-27
### Changed
- Vanagon now uses one defaut output path for all platforms, with an option
  to override the default using platform.output_dir in the platform config
- MSIs no longer contian _VANAGON in the name
- Update rubocop to 0.41.2

### Fixed
- Fix building packages without stripping static archives

## [0.6.3] - 2016-06-29
### Changed
- On AIX, services are stopped on upgrade.

## [0.6.2] - 2016-06-27
### Added
- Inspectable components
- Documentation (incomplete)
- ec2 engine
- There is now a VANAGON_RETRY_COUNT environment variable to set retry counts
- There is now a VANAGON_TIMEOUT environment variable to set timeout

### Changed
- Increased the default timeout on retry logic
- Put retry logic around fetching sources
- Vanagon no longer retries makefile execution
- Windows WiX "defaults" have been removed, and examples have been
  added to the examples directory
- Default retry count is now 1

### Fixed
- Retry logic prints out error messages
- AIX and el 4 upgrades / installs no longer leave files under rpmstatedir

## [0.6.1] - 2016-04-27
### Added
- Added is_cross_compiled? utility methods to specify if a platform is cross-compiled

### Fixed
- Vanagon now follows HTTP redirects
- make timeout accessible in the dsl

## [0.6.0] - 2016-04-15
### Added
- With this release the vanagon MSI engine has stabilized and is now ready for
  use!

### Fixed
- Updates in the deb/rpm conflicts functionality did not work correctly with
  deb-based systems. Both 'Replaces' and 'Breaks' are specified in the
  control script when replaces are added to vanagon now.
- Make retry_count accessible in the dsl.
- Update to not pass the platform flag to the WiX compiler options since the
  erb engine will populate fields based on platform.

### Changed
- Vanagon::Component::Source::LocalSource was renamed to
  Vanagon::Component::Source::Local for consistency with naming elsewhere in
  the project.

## [0.5.10] - 2016-04-08
### Fixed
- Fixes to version string handling: now reject empty strings
  so we don't get bad versions (thanks to Colin Wood for the
  contribution)
- Solaris services will now correctly reference the SMF service type,
  which should enable proper service restarts on package upgrades.

### Changed
- Local file sources added with the add_source function no longer
  require checksums.

## [0.5.9] - 2016-3-31
### Fixed
- Fixes to deb/rpm conflicts functionality

## [0.5.8] - 2016-3-29
### Fixed
- Fixes to OS X postinstall for services

### Added
- Added the ability to specify conflicts in our deb and rpm packages

## [0.5.7] - 2016-3-23
### Added
- MSI for vanagon PRE-RELEASE. MSI functionality for vanagon is starting
  in to the testing phase, this release includes that functionality

## [0.5.6] - 2016-3-21
### Fixed
- Re-added the previous Debian architecture change, fixed for all
Debian and Ubuntu platforms.
- Fixed syntax issues in the osx pre and post install scripts

## [0.5.5] - 2016-3-21
### Fixed
- Reverted the change to specify debian architectures, the option was breaking
on Debian < 8 and needs more work and testing.

## [0.5.4] - 2016-3-21
### Fixed
- Fixed a condition where services were not being reloaded on upgrade for OSX

### Added
- It is now possible to specify architecture when generating deb packages

## [0.5.3] - 2016-3-15
### Added
- Solaris builds will now attempt to restart services after a package upgrade
- Vanagon builds will retry some error-prone build steps (and log the output)

## [0.5.2] - 2016-3-08
### Fixed
- Vanagon no longer fails if the destination path already exists
- "gem install" no longer fails when bundler is in use due to a polluted
  environment

### Added
- If rspec is called with '--require spec_helper' as an option, a helper
  will swallow output of $stdout and $stderr

## [0.5.1] - 2016-2-04
### Changed
- Vanagon now assumes anything that is not listed as an archive is just
  a file, and thus NON-ARCHIVE-EXTENSIONS no longer needs to be updated
  for new extentions.

### Fixed
- Builds will halt if any git command fails
- Hardware engine will release locks on failures
- Builds no longer fail if things items were in /usr/local on debian
- on RPM builds, if there are no directories to package builds no longer
  fail
- Repeated builds no longer fail due to a symlink issue

### Added
- Added functionality to enable SSH forwarding in to vanagon pooler hosts
- Added functionality to build nuget archives
- Added support for patching gems

## [0.5.0] - 2016-1-06
### Changed
- Replaced the ERB template based Makefile generation with a procedural
  Makefile backend

### Fixed
- Added build_dir function for when tools need to be moved away from the
  regular build directory to avoid conflicts with build files and source
  files
- Vanagon-generated packages no longer change group
  ownership of files when installed on Solaris 10

### Added
- Added lock_manager gem to vanagon project
- Added hardware engine
- Added support for .vim, .json and .service config files
- Added support for zip files

## [0.4.1] - 2015-11-12
### Changed
- Fixed an issue where, with test builds when the version string contains
  a git sha alphanumeric component, the Solaris 11 VERSION file contains
  the transformed IPS-compatible version string (with the alpha characters
  stripped). Now the VERSION file will be consistent across all of the
  platforms.

## [0.4.0] - 2015-11-03
### Added
- xml files are now valid http component sources
- bill_of_materials method added to project DSL to allow BOM to be placed in a
  specific location instead of the system docdir
- post and pre package install actions available for deb and rpm packages in
  the component DSL

### Changed
- Platform DSL methods apt_repo, zypper_repo and yum_repo deprecated in favor
  of the generic add_build_repository that is platform agnostic
- The add_pre_install_action component DSL method has a new signature that has
  two required arguments (script and package state).

### Fixed
- Empty directories will now be included when they previously may not have been
- /var/run moved to /system/volatile on solaris 11
- Links outside of the project directories will now be included in packages

### Removed
- Nxos support has been removed and replaced by cisco-wrlinux

## [0.3.19] - 2015-10-16
### Fixed
- Solaris 11 manifests now correctly handle services installed into
  subdirectories such as network
- User creation now correctly includes --system if needed

## [0.3.18] - 2015-10-14
### Changed
- Move Vanagon bill-of-materials location on OSX from /usr to /usr/local
- Rename vcloud_name to vmpooler_template in platform DSL

### Fixed
- Ensure AIX doesn't include newlines when adding AIX services
- Only install curl if missing when adding yum repositories in platform provisioning
- Update Makefile targets to finish build dependencies before configuring dependents

## [0.3.17] - 2015-10-02
### Added
- Initial support for custom pre- and post-install actions from the component
  level. Currently implemented for RPM, we will expand that as needed.
- platform_triple now available as a platform DSL method. Very useful when
  cross-compiling.
- replaces and provides are now available in the project DSL (they were
  previously only available in the component DSL)

### Changed
- apply_patch component DSL method now accepts fuzz and strip as arguments for
  patches that don't apply cleanly with just -p1. patch application now ignores
  whitespace by default

## [0.3.16] - 2015-09-24
### Fixed
- Configfiles installed explicitly on debian

## [0.3.15] - 2015-09-22
### Added
- Support for AIX services
- .sh and .csh added as valid plaintext file sources
- WindRiver Linux added as a distinct platform type subclassing RPM

### Changed
- File/configfile implementation refactored to remove duplicate file issues in
  rpm packaging.

### Fixed
- AIX rpm spec no longer requires chkconfig

### Removed
- aix_package dsl method was removed. Packages desired for a build should be
  added as build_requires or via platform provisioning.

## [0.3.14] - 2015-09-15
### Changed
- OSX packages no longer include the platform codename and instead use
  the platform version.

## [0.3.13] - 2015-09-14
### Added
- Pooler engine now has token support to ensure long template life. Use
  VMPOOLER_TOKEN environment variable or write token into ~/.vanagon-token

### Changed
- Noarch project method is now applied to solaris packages

### Fixed
- Cross compiles will no longer attempt to install the produced package on
  solaris 11.

## [0.3.12] - 2015-09-03
### Changed
- Empty directories now included in vanagon builds

### Fixed
- Broken usage of ips_version fixed for solaris 11

## [0.3.11] - 2015-09-02
### Added
- Solaris 11 support
- Support a custom release string in package names
- Support platform-specific 'install' commands
- Miscellaneous updates to better support Mac OS X, Solaris, and AIX

### Changed
- Updated Mac OS X package name and directory structure to match other platforms

## [0.3.10] - 2015-08-26
### Added
- Added a CHANGELOG.md to track high level user facing changes
- Include HuaweiOS for RPM5 tweaks

### Changed
- Update vanagon_hosts.log format to use FQDN instead of the short name
- Updates to RPM scriptlets for consistency and better handling of upgrades

## Versions <= 0.3.9 do not have a change log entry

<<<<<<< HEAD
[Unreleased]: https://github.com/puppetlabs/vanagon/compare/0.10.0...HEAD
[0.10.0]: https://github.com/puppetlabs/vanagon/compare/0.9.2...0.10.0
=======
[Unreleased]: https://github.com/puppetlabs/vanagon/compare/0.9.3...HEAD
[0.9.3]: https://github.com/puppetlabs/vanagon/compare/0.9.2...0.9.3
>>>>>>> 65e3f6ed
[0.9.2]: https://github.com/puppetlabs/vanagon/compare/0.9.1...0.9.2
[0.9.1]: https://github.com/puppetlabs/vanagon/compare/0.9.0...0.9.1
[0.9.0]: https://github.com/puppetlabs/vanagon/compare/0.8.2...0.9.0
[0.8.2]: https://github.com/puppetlabs/vanagon/compare/0.8.1...0.8.2
[0.8.1]: https://github.com/puppetlabs/vanagon/compare/0.8.0...0.8.1
[0.8.0]: https://github.com/puppetlabs/vanagon/compare/0.7.1...0.8.0
[0.7.1]: https://github.com/puppetlabs/vanagon/compare/0.7.0...0.7.1
[0.7.0]: https://github.com/puppetlabs/vanagon/compare/0.6.3...0.7.0
[0.6.3]: https://github.com/puppetlabs/vanagon/compare/0.6.2...0.6.3
[0.6.2]: https://github.com/puppetlabs/vanagon/compare/0.6.1...0.6.2
[0.6.1]: https://github.com/puppetlabs/vanagon/compare/0.6.0...0.6.1
[0.6.0]: https://github.com/puppetlabs/vanagon/compare/0.5.10...0.6.0
[0.5.10]: https://github.com/puppetlabs/vanagon/compare/0.5.9...0.5.10
[0.5.9]: https://github.com/puppetlabs/vanagon/compare/0.5.8...0.5.9
[0.5.8]: https://github.com/puppetlabs/vanagon/compare/0.5.7...0.5.8
[0.5.7]: https://github.com/puppetlabs/vanagon/compare/0.5.6...0.5.7
[0.5.6]: https://github.com/puppetlabs/vanagon/compare/0.5.5...0.5.6
[0.5.5]: https://github.com/puppetlabs/vanagon/compare/0.5.4...0.5.5
[0.5.4]: https://github.com/puppetlabs/vanagon/compare/0.5.3...0.5.4
[0.5.3]: https://github.com/puppetlabs/vanagon/compare/0.5.2...0.5.3
[0.5.2]: https://github.com/puppetlabs/vanagon/compare/0.5.1...0.5.2
[0.5.1]: https://github.com/puppetlabs/vanagon/compare/0.5.0...0.5.1
[0.5.0]: https://github.com/puppetlabs/vanagon/compare/0.4.1...0.5.0
[0.4.1]: https://github.com/puppetlabs/vanagon/compare/0.4.0...0.4.1
[0.4.0]: https://github.com/puppetlabs/vanagon/compare/0.3.19...0.4.0
[0.3.19]: https://github.com/puppetlabs/vanagon/compare/0.3.18...0.3.19
[0.3.18]: https://github.com/puppetlabs/vanagon/compare/0.3.17...0.3.18
[0.3.17]: https://github.com/puppetlabs/vanagon/compare/0.3.16...0.3.17
[0.3.16]: https://github.com/puppetlabs/vanagon/compare/0.3.15...0.3.16
[0.3.15]: https://github.com/puppetlabs/vanagon/compare/0.3.14...0.3.15
[0.3.14]: https://github.com/puppetlabs/vanagon/compare/0.3.13...0.3.14
[0.3.13]: https://github.com/puppetlabs/vanagon/compare/0.3.12...0.3.13
[0.3.12]: https://github.com/puppetlabs/vanagon/compare/0.3.11...0.3.12
[0.3.11]: https://github.com/puppetlabs/vanagon/compare/0.3.10...0.3.11
[0.3.10]: https://github.com/puppetlabs/vanagon/compare/0.3.9...0.3.10<|MERGE_RESOLUTION|>--- conflicted
+++ resolved
@@ -6,7 +6,6 @@
 
 ## [Unreleased]
 
-<<<<<<< HEAD
 ## [0.10.1] - released on 2017-02-22
 ### Fixed
 - Fix a bug in the handling of component environment variables
@@ -22,7 +21,7 @@
   environment class that allows users to scope environment variables to be
   project specific, platform specific, or component specific
 - Allow `dist` tag used in naming rpm packages to be specified
-=======
+
 ## [0.9.3] - released on 2017-03-01
 ### Added
 - Allow user to specify the directory on the build host to place sources and
@@ -35,7 +34,6 @@
   functionality already existed for `install_file` but was missing for
   `install_configfile`.
 - Allow `dist` tag used in naming rpm packages to be specified.
->>>>>>> 65e3f6ed
 
 ## [0.9.2] - released on 2017-01-31
 ### Added
@@ -400,13 +398,9 @@
 
 ## Versions <= 0.3.9 do not have a change log entry
 
-<<<<<<< HEAD
 [Unreleased]: https://github.com/puppetlabs/vanagon/compare/0.10.0...HEAD
 [0.10.0]: https://github.com/puppetlabs/vanagon/compare/0.9.2...0.10.0
-=======
-[Unreleased]: https://github.com/puppetlabs/vanagon/compare/0.9.3...HEAD
 [0.9.3]: https://github.com/puppetlabs/vanagon/compare/0.9.2...0.9.3
->>>>>>> 65e3f6ed
 [0.9.2]: https://github.com/puppetlabs/vanagon/compare/0.9.1...0.9.2
 [0.9.1]: https://github.com/puppetlabs/vanagon/compare/0.9.0...0.9.1
 [0.9.0]: https://github.com/puppetlabs/vanagon/compare/0.8.2...0.9.0
