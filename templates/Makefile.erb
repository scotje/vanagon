<% dirnames = get_directories.map {|d| d.path } %>
export SHELL := $(shell which bash)

tempdir := $(shell mktemp -d -p /var/tmp 2>/dev/null || mktemp -d -t 'tmp')
workdir := $(PWD)

all: file-list-before-build <%= package_name %>

<%= package_name %>: <%= @name %>-<%= @version %>.tar.gz
	<%= generate_package.join("\n\t") %>

file-list-before-build:
<%- if dirnames.empty? -%>
	touch file-list-before-build
<%- else -%>
	(<%= @platform.find %> -L <%= dirnames.join(' ') %> 2>/dev/null || <%= @platform.find %> <%= dirnames.join(' ') %> -follow 2>/dev/null) | <%= @platform.sort %> | uniq > file-list-before-build
<%- end -%>

file-list-after-build: <%= @components.map {|comp| comp.name }.join(" ") %>
<%- if dirnames.empty? -%>
	touch file-list-after-build
<%- else -%>
	(<%= @platform.find %> -L <%= dirnames.join(' ') %> 2>/dev/null || <%= @platform.find %> <%= dirnames.join(' ') %> -follow 2>/dev/null) | <%= @platform.sort %> | uniq > file-list-after-build
<%- end -%>

<%= @name %>-<%= @version %>.tar.gz: file-list <%= @cleanup ? 'cleanup-components' : '' %>
	<%= pack_tarball_command %>

file-list: file-list-before-build <%= @name %>-project
	comm -23 file-list-after-build file-list-before-build > file-list
	comm -23 file-list-after-build file-list-before-build | sed -e 's/\(^.*[[:space:]].*$$\)/"\1"/g' > file-list-for-rpm

<%- if @version_file -%>
<%= @version_file.path %>:
	echo <%= @version %> > '<%= @version_file.path %>'
<%- end -%>

<%- if @bill_of_materials -%>
<%= @bill_of_materials %>:
	mkdir -p "<%= @bill_of_materials.path %>"
	mv bill-of-materials "<%= @bill_of_materials.path %>"
<%- end -%>

<%- dirnames.each do |dir| -%>
<%= dir %>: file-list-before-build
	mkdir -p "<%= dir %>"
<%- end %>

<%- if @cleanup -%>
cleanup-components: <%= @components.map {|comp| "#{comp.name}-cleanup" }.join(" ") %>
	touch cleanup-components
<%- end -%>

<%= @name %>-project: <%= dirnames.join(' ') %> <%= @version_file ? @version_file.path : '' %> <%= @bill_of_materials ? @bill_of_materials.path : '' %> file-list-after-build
	touch <%= @name %>-project

<%- @components.each do |comp| -%>
<<<<<<< HEAD
<%= comp.name %>: <%= comp.name %>-install

<%- if @cleanup -%>
<%= comp.name %>-cleanup: <%= comp.name %>-install
	<%= comp.cleanup_source %>
	touch <%= comp.name %>-cleanup
<%- end -%>

<%= comp.name %>-unpack: file-list-before-build
	<%= comp.get_environment %> && \
	<%= comp.extract_with %>
	touch <%= comp.name %>-unpack

<%= comp.name %>-patch: <%= comp.name %>-unpack
<%- unless comp.patches.empty? -%>
	cd <%= comp.dirname %> && \
	<%- comp.patches.each do |patch| -%>
	<%- if patch.after == "unpack" -%>
		<%= @platform.patch %> --strip=<%= patch.strip %> --fuzz=<%= patch.fuzz %> --ignore-whitespace < ../patches/<%= File.basename(patch.path) %> && \
	<%- end -%>
	<%- end -%>
	:
	<%- end -%>
	touch <%= comp.name %>-patch

<%= comp.name %>-configure: <%= comp.name %>-patch <%= list_component_dependencies(comp).join(" ") %>
	<%- if comp.get_build_dir -%>
	[ -d <%= comp.get_build_dir %> ] || mkdir -p <%= comp.get_build_dir %>
	<%- end -%>
	<%- unless comp.configure.empty? -%>
	cd <%= comp.get_build_dir %> && \
	<%= comp.get_environment %> && \
	<%= comp.configure.join(" && \\\n\t") %>
	<%- end -%>
	touch <%= comp.name %>-configure

<%= comp.name %>-build: <%= comp.name %>-configure
	<%- unless comp.build.empty? -%>
	cd <%= comp.get_build_dir %> && \
	<%= comp.get_environment %> && \
	<%= comp.build.join(" && \\\n\t") %>
	<%- end -%>
	touch <%= comp.name %>-build

<%= comp.name %>-check: <%= comp.name %>-build
	<%- unless comp.check.empty? || settings[:skipcheck] -%>
	cd <%= comp.get_build_dir %> && \
	<%= comp.get_environment %> && \
	<%= comp.check.join(" && \\\n\t") %>
	<%- end -%>
	touch <%= comp.name %>-check

<%= comp.name %>-install: <%= comp.name %>-check
	<%- unless comp.install.empty? -%>
	cd <%= comp.get_build_dir %> && \
	<%= comp.get_environment %> && \
	<%= comp.install.join(" && \\\n\t") %>
	<%- end -%>
	:
	<%- unless comp.patches.empty? -%>
	<%- comp.patches.each do |patch| -%>
	<%- if patch.after == "install" -%>
	cd <%= patch.destination %> && \
		<%= @platform.patch %> --strip=<%= patch.strip %> --fuzz=<%= patch.fuzz %> --ignore-whitespace < $(workdir)/patches/<%= File.basename(patch.path) %>
	<%- end -%>
	<%- end -%>
	<%- end -%>
	touch <%= comp.name %>-install

<%= comp.name %>-clean:
	[ -d <%= comp.get_build_dir %> ] && cd <%= comp.get_build_dir %> && \
	<%= @platform[:make] %> clean
	<%- ["configure", "build", "install"].each do |type| -%>
	[ -e <%= comp.name %>-<%= type %> ] && rm <%= comp.name %>-<%= type %>
	<%- end -%>

<%= comp.name %>-clobber: <%= comp.name %>-clean
	[ -d <%= comp.dirname %> ] && rm -r <%= comp.dirname %>
	[ -e <%= comp.name %>-unpack ] && rm <%= comp.name %>-unpack

=======
<%= comp.rules(self, @platform).to_s %>
>>>>>>> d53d2b85
<%- end -%>

clean: <%= @components.map {|comp| "#{comp.name}-clean" }.join(" ") %>

clobber: <%= @components.map {|comp| "#{comp.name}-clobber" }.join(" ") %>

.PHONY: clean clobber  <%= @components.map {|comp| "#{comp.name}-clean #{comp.name}-clobber" }.join(" ") %><|MERGE_RESOLUTION|>--- conflicted
+++ resolved
@@ -55,90 +55,7 @@
 	touch <%= @name %>-project
 
 <%- @components.each do |comp| -%>
-<<<<<<< HEAD
-<%= comp.name %>: <%= comp.name %>-install
-
-<%- if @cleanup -%>
-<%= comp.name %>-cleanup: <%= comp.name %>-install
-	<%= comp.cleanup_source %>
-	touch <%= comp.name %>-cleanup
-<%- end -%>
-
-<%= comp.name %>-unpack: file-list-before-build
-	<%= comp.get_environment %> && \
-	<%= comp.extract_with %>
-	touch <%= comp.name %>-unpack
-
-<%= comp.name %>-patch: <%= comp.name %>-unpack
-<%- unless comp.patches.empty? -%>
-	cd <%= comp.dirname %> && \
-	<%- comp.patches.each do |patch| -%>
-	<%- if patch.after == "unpack" -%>
-		<%= @platform.patch %> --strip=<%= patch.strip %> --fuzz=<%= patch.fuzz %> --ignore-whitespace < ../patches/<%= File.basename(patch.path) %> && \
-	<%- end -%>
-	<%- end -%>
-	:
-	<%- end -%>
-	touch <%= comp.name %>-patch
-
-<%= comp.name %>-configure: <%= comp.name %>-patch <%= list_component_dependencies(comp).join(" ") %>
-	<%- if comp.get_build_dir -%>
-	[ -d <%= comp.get_build_dir %> ] || mkdir -p <%= comp.get_build_dir %>
-	<%- end -%>
-	<%- unless comp.configure.empty? -%>
-	cd <%= comp.get_build_dir %> && \
-	<%= comp.get_environment %> && \
-	<%= comp.configure.join(" && \\\n\t") %>
-	<%- end -%>
-	touch <%= comp.name %>-configure
-
-<%= comp.name %>-build: <%= comp.name %>-configure
-	<%- unless comp.build.empty? -%>
-	cd <%= comp.get_build_dir %> && \
-	<%= comp.get_environment %> && \
-	<%= comp.build.join(" && \\\n\t") %>
-	<%- end -%>
-	touch <%= comp.name %>-build
-
-<%= comp.name %>-check: <%= comp.name %>-build
-	<%- unless comp.check.empty? || settings[:skipcheck] -%>
-	cd <%= comp.get_build_dir %> && \
-	<%= comp.get_environment %> && \
-	<%= comp.check.join(" && \\\n\t") %>
-	<%- end -%>
-	touch <%= comp.name %>-check
-
-<%= comp.name %>-install: <%= comp.name %>-check
-	<%- unless comp.install.empty? -%>
-	cd <%= comp.get_build_dir %> && \
-	<%= comp.get_environment %> && \
-	<%= comp.install.join(" && \\\n\t") %>
-	<%- end -%>
-	:
-	<%- unless comp.patches.empty? -%>
-	<%- comp.patches.each do |patch| -%>
-	<%- if patch.after == "install" -%>
-	cd <%= patch.destination %> && \
-		<%= @platform.patch %> --strip=<%= patch.strip %> --fuzz=<%= patch.fuzz %> --ignore-whitespace < $(workdir)/patches/<%= File.basename(patch.path) %>
-	<%- end -%>
-	<%- end -%>
-	<%- end -%>
-	touch <%= comp.name %>-install
-
-<%= comp.name %>-clean:
-	[ -d <%= comp.get_build_dir %> ] && cd <%= comp.get_build_dir %> && \
-	<%= @platform[:make] %> clean
-	<%- ["configure", "build", "install"].each do |type| -%>
-	[ -e <%= comp.name %>-<%= type %> ] && rm <%= comp.name %>-<%= type %>
-	<%- end -%>
-
-<%= comp.name %>-clobber: <%= comp.name %>-clean
-	[ -d <%= comp.dirname %> ] && rm -r <%= comp.dirname %>
-	[ -e <%= comp.name %>-unpack ] && rm <%= comp.name %>-unpack
-
-=======
 <%= comp.rules(self, @platform).to_s %>
->>>>>>> d53d2b85
 <%- end -%>
 
 clean: <%= @components.map {|comp| "#{comp.name}-clean" }.join(" ") %>
